--- conflicted
+++ resolved
@@ -70,11 +70,6 @@
 // Initialize cookie-parser middleware (required for CSRF)
 app.use(cookieParser(process.env.SESSION_SECRET || 'your-secret-key'));
 
-<<<<<<< HEAD
-// Ensure we have a valid MongoDB URI for the session store
-const mongoUrl = process.env.MONGODB_URI || 'mongodb://localhost:27017/rrdm';
-console.log(`Setting up session store with MongoDB at ${mongoUrl.replace(/mongodb\+srv:\/\/([^:]+):[^@]+@/, 'mongodb+srv://$1:***@')}`);
-=======
 // Middleware to parse URL-encoded bodies (as sent by HTML forms)
 app.use(express.urlencoded({ extended: false }));
 // Middleware to parse JSON bodies (as sent by API clients)
@@ -96,7 +91,6 @@
 // Mask sensitive parts of the connection string for logging
 const maskedUrl = mongoUrl.replace(/mongodb\+srv:\/\/([^:]+):[^@]+@/, 'mongodb+srv://$1:***@');
 console.log(`Setting up session store with MongoDB at ${maskedUrl}`);
->>>>>>> c9e8b10d
 
 app.use(session({
   secret: process.env.SESSION_SECRET || 'your-secret-key',
